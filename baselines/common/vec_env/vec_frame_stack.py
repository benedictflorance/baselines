--- conflicted
+++ resolved
@@ -5,13 +5,6 @@
 
 
 class VecFrameStack(VecEnvWrapper):
-<<<<<<< HEAD
-=======
-    """
-    Vectorized environment base class
-    """
-
->>>>>>> c665010a
     def __init__(self, venv, nstack):
         """
         Vectorized environment base class
